import pprint
import psycopg2
import os, sys
import fnmatch
import re

import sqlparse
import networkx as nx

class RedshiftTarget:
    def __init__(self, cfg):
        assert cfg['type'] == 'redshift'
        self.host = cfg['host']
        self.user = cfg['user']
        self.password = cfg['pass']
        self.port = cfg['port']
        self.dbname = cfg['dbname']
        self.schema = cfg['schema']

    def __get_spec(self):
        return "dbname='{}' user='{}' host='{}' password='{}' port='{}'".format(
            self.dbname,
            self.user,
            self.host,
            self.password,
            self.port
        )

    def get_handle(self):
        return psycopg2.connect(self.__get_spec())


class Relation(object):
    def __init__(self, schema, name):
        self.schema = schema
        self.name = name

    def valid(self):
        return None not in (self.schema, self.name)

    @property
    def val(self):
        return "{}.{}".format(self.schema, self.name)

    def __repr__(self):
        return self.val

    def __str__(self):
        return self.val

class Linker(object):
    def __init__(self, graph=None):
        if graph is None:
            self.graph = nx.DiGraph()
        else:
            self.graph = graph

        self.node_sql_map = {}

    def extract_name_and_deps(self, stmt):
        table_def = stmt.token_next_by_instance(0, sqlparse.sql.Identifier)
        schema, tbl_or_view =  table_def.get_parent_name(), table_def.get_real_name()
        if schema is None or tbl_or_view is None:
            raise RuntimeError('schema or view not defined?')

        definition = table_def.token_next_by_instance(0, sqlparse.sql.Parenthesis)

        definition_node = Relation(schema, tbl_or_view)

        local_defs = set()
        new_nodes = set()

        def extract_deps(stmt):
            token = stmt.token_first()
            while token is not None:
                excluded_types = [sqlparse.sql.Function] # don't dive into window functions
                if type(token) not in excluded_types and token.is_group():
                    # this is a thing that has a name -- note that!
                    local_defs.add(token.get_name())
                    # recurse into the group
                    extract_deps(token)

                if type(token) == sqlparse.sql.Identifier:
                    new_node = Relation(token.get_parent_name(), token.get_real_name())

                    if new_node.valid():
                        new_nodes.add(new_node) # don't add edges yet!

                index = stmt.token_index(token)
                token = stmt.token_next(index)

        extract_deps(definition)

        # only add nodes which don't reference locally defined constructs
        for new_node in new_nodes:
            if new_node.schema not in local_defs:
                self.graph.add_node(new_node.val)
                self.graph.add_edge(definition_node.val, new_node.val)

        return definition_node.val

    def as_dependency_list(self):
        order = nx.topological_sort(self.graph, reverse=True)
        for node in order:
            if node in self.node_sql_map: # TODO :
                yield (node, self.node_sql_map[node])
            else:
                pass

    def register(self, node, sql):
        if node in self.node_sql_map:
            raise RuntimeError("multiple declarations of node: {}".format(node))
        self.node_sql_map[node] = sql

    def link(self, sql):
        sql = sql.strip()
        for statement in sqlparse.parse(sql):
            if statement.get_type().startswith('CREATE'):
                node = self.extract_name_and_deps(statement)
                self.register(node, sql)
            else:
                print("Ignoring {}".format(sql[0:100].replace('\n', ' ')))

class RunTask:
    def __init__(self, args, project):
        self.args = args
        self.project = project

        self.linker = Linker()

    def __compiled_files(self):
        compiled_files = []
        sql_path = self.project['target-path']

        for root, dirs, files in os.walk(sql_path):
            for filename in files:
                if fnmatch.fnmatch(filename, "*.sql"):
                    abs_path = os.path.join(root, filename)
                    rel_path = os.path.relpath(abs_path, sql_path)
                    compiled_files.append(rel_path)

        return compiled_files

    def __get_target(self):
        target_cfg = self.project.run_environment()
        if target_cfg['type'] == 'redshift':
            return RedshiftTarget(target_cfg)
        else:
            raise NotImplementedError("Unknown target type '{}'".format(target_cfg['type']))

    def __create_schema(self):
        target_cfg = self.project.run_environment()
        target = self.__get_target()
        with target.get_handle() as handle:
            with handle.cursor() as cursor:
                cursor.execute('create schema if not exists "{}"'.format(target_cfg['schema']))

    def __load_models(self):
        target = self.__get_target()
        for f in self.__compiled_files():
            with open(os.path.join(self.project['target-path'], f), 'r') as fh:
                self.linker.link(fh.read())

    def __query_for_existing(self, cursor, schema):
        sql = """
            select '{schema}.' || tablename as name, 'table' as type from pg_tables where schemaname = '{schema}'
                union all
            select '{schema}.' || viewname as name, 'view' as type from pg_views where schemaname = '{schema}' """.format(schema=schema)

        cursor.execute(sql)
        existing = [(name, relation_type) for (name, relation_type) in cursor.fetchall()]

        return dict(existing)

    def __drop(self, cursor, relation, relation_type):
        sql = "drop {relation_type} if exists {relation} cascade".format(relation_type=relation_type, relation=relation)
        cursor.execute(sql)

    def __execute_models(self):
        target = self.__get_target()

        with target.get_handle() as handle:
            with handle.cursor() as cursor:

                existing =  self.__query_for_existing(cursor, target.schema);
                dependency_list = list(self.linker.as_dependency_list())

                if len(dependency_list) == 0:
                    print("WARNING: Target directory is empty: '{}'. Try running `dbt compile`.".format(self.project['target-path']))
                    return

                for (relation, sql) in dependency_list:

                    if relation in existing:
                        self.__drop(cursor, relation, existing[relation])
                        handle.commit()

                    print("creating {}".format(relation))
                    #print("         {}...".format(re.sub( '\s+', ' ', sql[0:100] ).strip()))
                    cursor.execute(sql)
                    print("         {}".format(cursor.statusmessage))
                    handle.commit()

    def run(self):
<<<<<<< HEAD
        try:
            self.__create_schema()
            self.__load_models()
            self.__execute_models()
        except psycopg2.OperationalError as e:
            print("ERROR: Could not connect to the target database. Try `dbt debug` for more information")
            print(e.message)
            sys.exit(1)

=======
        self.__create_schema()
        self.__load_models()
        self.__execute_models()
>>>>>>> 679da4d0
<|MERGE_RESOLUTION|>--- conflicted
+++ resolved
@@ -202,7 +202,6 @@
                     handle.commit()
 
     def run(self):
-<<<<<<< HEAD
         try:
             self.__create_schema()
             self.__load_models()
@@ -210,10 +209,4 @@
         except psycopg2.OperationalError as e:
             print("ERROR: Could not connect to the target database. Try `dbt debug` for more information")
             print(e.message)
-            sys.exit(1)
-
-=======
-        self.__create_schema()
-        self.__load_models()
-        self.__execute_models()
->>>>>>> 679da4d0
+            sys.exit(1)